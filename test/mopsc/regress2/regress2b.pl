#!/usr/bin/perl

#  Copyright (C) 2009 Robert I A Patterson.
#
#
# Licence:
#    This file is part of "brush".
#
#    brush is free software; you can redistribute it and/or
#    modify it under the terms of the GNU General Public License
#    as published by the Free Software Foundation; either version 2
#    of the License, or (at your option) any later version.
#
#    This program is distributed in the hope that it will be useful,
#    but WITHOUT ANY WARRANTY; without even the implied warranty of
#    MERCHANTABILITY or FITNESS FOR A PARTICULAR PURPOSE.  See the
#    GNU General Public License for more details.
#
#    You should have received a copy of the GNU General Public License
#    along with this program; if not, write to the Free Software
#    Foundation, Inc., 59 Temple Place - Suite 330, Boston, MA  02111-1307, USA.
#
#  Contact:
#    Prof Markus Kraft
#    Dept of Chemical Engineering
#    University of Cambridge
#    New Museums Site
#    Pembroke Street
#    Cambridge
#    CB2 3RA
#    UK
#
#    Email:       mk306@cam.ac.uk
#    Website:     http://como.cheng.cam.ac.uk

use strict;
use warnings;

# Clean up any outputs from previous simulations
my @outputFiles = glob("regression2b-nuc-coag-acet*");
if($#outputFiles > 0) {
  system("rm", "-f", @outputFiles);
}

# Path of executable should be supplied as first argument to this script
my $program = $ARGV[0];

# Arguments for simulation
my @simulationCommand = ($program, "-flamepp", "-p",
                         "-gp", "regress2/regress2.inp",
                        "-c", "regress2/chem.inp",
                        "-t", "regress2/therm.dat",
                         "-s", "regress2/regress2b.xml",
                         "-rr", "regress2/regress2b.inx");

# Run the simulation and wait for it to finish
system(@simulationCommand) == 0 or die "ERR: simulation failed: $!";

# Parse the moments file
my $momentFile;
open($momentFile, "<regression2b-nuc-coag-acet-part.csv") or die "ERR: failed to open moment file: $!";

my $m0 = 0;
my $m1 = 0;

while(<$momentFile>) {
  my @fields = split /,/;

  # Look for a line that begina with a number and has the first entry (the time)
  # equal (upto a small tolerance) to 0.04
  if(($fields[0] =~ /^\d+/) && (abs($fields[1] - 0.04) < 1e-6 )) {
      # Third field should be the zeroth moment
      $m0 = $fields[4];
      #print "4: $fields[4], ";

      $m1 = $fields[16];
      #print "16: $fields[16] \n";

      last;
  }
}

# 50 runs using 4096 computational particles gives the following estimates and
# 99% confidence intervals for the estimates
# same results with git 0d2944215...
# m0 5.14+-0.06e10 cm^-3
# fv 5.72+-0.04e-7

# 50 runs using 1024 particles (the test setting) gives an estimate for
# the standard deviation of population from which each run is drawn of
# m0 3.9e9 cm^-3
# fv 2.2e-8

<<<<<<< HEAD
=======
# 50 runs using 1024 particles (the test setting) gives the following values
# for the means and their 99% confidence intervals
# using git df5b982e1c5f7c1af8d67b0e2480f55e31ea307d
# m0 (5.158+-0.181)e16  cm^-3
# fv (5.736+-0.104)e-7

>>>>>>> 9a943015
print "$m0, $m1\n";
if(abs($m0 - 5.2e16) > 2e15) {
  print "Simulated mean M0 was $m0, when 5.2e16 m^-3 expected\n";
  print "**************************\n";
  print "****** TEST FAILURE ******\n";
  print "**************************\n";
  exit 1;
}

if(abs($m1 - 5.75e-7) > 3e-8) {
  print "Simulated mean Fv was $m1, when 5.75e-7 expected\n";
  print "**************************\n";
  print "****** TEST FAILURE ******\n";
  print "**************************\n";
  exit 2;
}

# Should always be some files to remove
@outputFiles = glob("regression2b-nuc-coag-acet*");
system("rm", "-f", @outputFiles);

#print "All tests passed\n";
exit 0;<|MERGE_RESOLUTION|>--- conflicted
+++ resolved
@@ -91,15 +91,12 @@
 # m0 3.9e9 cm^-3
 # fv 2.2e-8
 
-<<<<<<< HEAD
-=======
 # 50 runs using 1024 particles (the test setting) gives the following values
 # for the means and their 99% confidence intervals
 # using git df5b982e1c5f7c1af8d67b0e2480f55e31ea307d
 # m0 (5.158+-0.181)e16  cm^-3
 # fv (5.736+-0.104)e-7
 
->>>>>>> 9a943015
 print "$m0, $m1\n";
 if(abs($m0 - 5.2e16) > 2e15) {
   print "Simulated mean M0 was $m0, when 5.2e16 m^-3 expected\n";
