#!/bin/bash

# SILICA 2 TEST FOR SWEEP
# (C) WILLIAM J MENZ (WJM34) 2012

# TESTS SILICA MODEL + TRANSITION KERNEL WITH WEIGHTS
# CASE 1: FREE-MOLECULAR KERNEL
#   M0 checked
#
# CASE 2: INTERPARTICLE REACTION ONLY
#   Mass, Si:O ratio and water concentration checked

######################################################################
# GET ARGUMENTS

# First argument is executable
if [ -z "$1" ]; then
    echo "No executable supplied to $0"
    exit 255
else
    program=$1
fi

<<<<<<< HEAD
# An optional second argument may specify the working directory
if test -n "$2"
  then
    cd "$2"
    echo "changed directory to $2"
=======
# Second argument is working directory (required)
cwd=`pwd`
if [ -z "$2" ]; then
    echo "No working dir supplied to $0"
    exit 254
else
    wkdir=$2
>>>>>>> ab6c0116
fi
cd $wkdir


<<<<<<< HEAD
"$program" -p -strang -rr mops-fm.inx
fmResult=$?

if(($fmResult==0)) 
then
  echo "Finished simulation"
else
  echo "FM Simulation failed"
  exit $fmResult
fi
echo "========================"

"$program" -p -strang -rr mops-sf.inx
sfResult=$?

if(($sfResult==0)) 
then
  echo "Finished simulation"
else
  echo "SF Simulation failed"
  exit $sfResult
fi
echo "========================"
=======
######################################################################
# DEFINE FUNCTIONS

# Checks for failed calculations
function CheckErr {
    if [ "$1" -gt "0" ]; then
        echo "FAILED CALCULATION WITH ERR $1."
        exit $1
    fi
}

# Uses perl to compare two floats.
function CheckValues {
perl << EOF
my \$oldval=$1;
my \$newval=$2;
my \$abserr=$3;
my \$err=0;
my \$retval=0;
if(\$oldval != 0) {
    \$err=abs(\$oldval-\$newval);
    if (\$err > \$abserr) {
            print "TEST FAILURE!!! GOT \$newval, wanted \$oldval (err \$err).\n";
            \$retval=2
    }
} 
exit \$retval
EOF

CheckErr $?
}
>>>>>>> ab6c0116

######################################################################
# 1: FREE-MOLECULAR KERNEL
# Rebased 3 Oct 2012, migration to BinTreeSilicaPrimary
# on commit ca583a307d2c3f5c72f940c7ebb3bab9861cf7ac, 512 SPs & 20 runs

<<<<<<< HEAD
if(($postprocessResult!=0)) 
  then
    exit $postprocessResult
fi

rm -f silica*

exit 0
=======
# Define true vales
name="M0 Fv dcol dpri sintlevel"
true="2.86E+013 9.66E-012 8.24E-009 7.66E-009 0.919267"
errs="5.86E+011 9.71E-016 6.94E-011 5.38E-011 0.003847"

# Run calculation
echo "Running MOPS for free-molecular kernel case."
$program -p -strang -rr "mops-fm.inx" > /dev/null
CheckErr $?

# Parse CSV to check values.
csvline1=`tail -1 silica-fm-part.csv`
line1=(`echo $csvline1 | tr ',' '\n'`)
m0=${line1[4]}
fv=${line1[16]}
dc=${line1[8]}
dp=${line1[46]}
sl=${line1[48]}
results="$m0 $fv $dc $dp $sl"

# Check values
array0=($name)
array1=($true)
array2=($errs)
array3=($results)
count=${#array1[@]}
for i in `seq 1 $count`
do
    echo "Checking for ${array0[$i-1]}."
    CheckValues ${array1[$i-1]} ${array3[$i-1]} ${array2[$i-1]}
    echo "    ..passed"
done

# Clean files
echo "Free-molecular passes."
rm silica-fm*

######################################################################
# 2: SLIP-FLOW (CONTINUUM) KERNEL
# Rebased 3 Oct 2012, migration to BinTreeSilicaPrimary
# on commit ca583a307d2c3f5c72f940c7ebb3bab9861cf7ac, 512 SPs & 20 runs

# Define true vales
name="M0 Fv dcol dpri sintlevel"
true="1.62E+014 4.80E-009 7.50E-008 1.02E-008 0.0790885"
errs="1.09E+013 7.64E-012 3.11E-009 5.97E-011 0.0077061"

# Run calculation
echo "Running MOPS for slip flow kernel case."
$program -p -strang -rr "mops-sf.inx" > /dev/null
CheckErr $?

# Parse CSV to check values.
csvline1=`tail -1 silica-sf-part.csv`
line1=(`echo $csvline1 | tr ',' '\n'`)
m0=${line1[4]}
fv=${line1[16]}
dc=${line1[8]}
dp=${line1[46]}
sl=${line1[48]}
results="$m0 $fv $dc $dp $sl"

# Check values
array0=($name)
array1=($true)
array2=($errs)
array3=($results)
count=${#array1[@]}
for i in `seq 1 $count`
do
    echo "Checking for ${array0[$i-1]}."
    CheckValues ${array1[$i-1]} ${array3[$i-1]} ${array2[$i-1]}
    echo "    ..passed"
done

# Clean files
echo "Free-molecular passes."
rm silica-sf*

######################################################################
# FINISH UP
echo "All tests passed! :D"
cd $cwd
>>>>>>> ab6c0116
<|MERGE_RESOLUTION|>--- conflicted
+++ resolved
@@ -18,53 +18,20 @@
     echo "No executable supplied to $0"
     exit 255
 else
-    program=$1
+    program="$1"
 fi
 
-<<<<<<< HEAD
-# An optional second argument may specify the working directory
-if test -n "$2"
-  then
-    cd "$2"
-    echo "changed directory to $2"
-=======
 # Second argument is working directory (required)
 cwd=`pwd`
 if [ -z "$2" ]; then
     echo "No working dir supplied to $0"
     exit 254
 else
-    wkdir=$2
->>>>>>> ab6c0116
+    wkdir="$2"
 fi
-cd $wkdir
+cd "$wkdir"
 
 
-<<<<<<< HEAD
-"$program" -p -strang -rr mops-fm.inx
-fmResult=$?
-
-if(($fmResult==0)) 
-then
-  echo "Finished simulation"
-else
-  echo "FM Simulation failed"
-  exit $fmResult
-fi
-echo "========================"
-
-"$program" -p -strang -rr mops-sf.inx
-sfResult=$?
-
-if(($sfResult==0)) 
-then
-  echo "Finished simulation"
-else
-  echo "SF Simulation failed"
-  exit $sfResult
-fi
-echo "========================"
-=======
 ######################################################################
 # DEFINE FUNCTIONS
 
@@ -96,23 +63,12 @@
 
 CheckErr $?
 }
->>>>>>> ab6c0116
 
 ######################################################################
 # 1: FREE-MOLECULAR KERNEL
 # Rebased 3 Oct 2012, migration to BinTreeSilicaPrimary
 # on commit ca583a307d2c3f5c72f940c7ebb3bab9861cf7ac, 512 SPs & 20 runs
 
-<<<<<<< HEAD
-if(($postprocessResult!=0)) 
-  then
-    exit $postprocessResult
-fi
-
-rm -f silica*
-
-exit 0
-=======
 # Define true vales
 name="M0 Fv dcol dpri sintlevel"
 true="2.86E+013 9.66E-012 8.24E-009 7.66E-009 0.919267"
@@ -120,7 +76,7 @@
 
 # Run calculation
 echo "Running MOPS for free-molecular kernel case."
-$program -p -strang -rr "mops-fm.inx" > /dev/null
+"$program" -p -strang -rr "mops-fm.inx" > /dev/null
 CheckErr $?
 
 # Parse CSV to check values.
@@ -162,7 +118,7 @@
 
 # Run calculation
 echo "Running MOPS for slip flow kernel case."
-$program -p -strang -rr "mops-sf.inx" > /dev/null
+"$program" -p -strang -rr "mops-sf.inx" > /dev/null
 CheckErr $?
 
 # Parse CSV to check values.
@@ -195,5 +151,4 @@
 ######################################################################
 # FINISH UP
 echo "All tests passed! :D"
-cd $cwd
->>>>>>> ab6c0116
+cd "$cwd"