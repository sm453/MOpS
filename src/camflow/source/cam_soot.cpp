--- conflicted
+++ resolved
@@ -1074,17 +1074,10 @@
     rates.resize(nMoments,0.0);
     for (int m=0; m<nMoments; ++m)
     {
-<<<<<<< HEAD
-        std::cout << "[m] " << m << "\n";
-       // std::cout << "nucRates[m] " << nucRates[m] << "\n";
-       // std::cout << "coagRates[m] " << coagRates[m] << "\n";
-       // std::cout << "moments[m] " << moments[m] << "\n";
-=======
         //std::cout << "[m] " << m << "\n";
         //std::cout << "nucRates[m] " << nucRates[m] << "\n";
         //std::cout << "coagRates[m] " << coagRates[m] << "\n";
         //std::cout << "moments[m] " << moments[m] << "\n";
->>>>>>> 3b3dccdb
     	rates[m] = (nucRates[m]+coagRates[m])/moments[m];
       // 	rates[m] = (nucRates[m])/moments[m];
         //wdot(cellID,m) = rates[m];
