--- conflicted
+++ resolved
@@ -78,9 +78,6 @@
     // Operator overloads.
     Mixture &operator=(const Mixture &mix); // Assignment operator.
 
-<<<<<<< HEAD
-    // TEMPERATURE. (NO NEED CHANGING)
-=======
     //! Set viscosity model
     void SetViscosityModel(Sprog::ViscosityModel vmodel)
         {m_vmodel = vmodel;}
@@ -90,7 +87,6 @@
         {return m_vmodel;}
 
     // TEMPERATURE.
->>>>>>> 86221727
 
     // Returns temperature.
     real Temperature(void) const;
@@ -343,20 +339,10 @@
     // Vector of species for which this mixture is defined.
     const SpeciesPtrVector *m_species;
 
-<<<<<<< HEAD
-   
-
-	
-   
-    
-
-}; 
-=======
     //! The viscosity model used
     Sprog::ViscosityModel m_vmodel;
 
 };
->>>>>>> 86221727
 } //namespace Thermo
 } //namespace Sprog
 
