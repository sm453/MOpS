--- conflicted
+++ resolved
@@ -167,12 +167,8 @@
 	void UpdatePAHs(double t, double dt, const Sweep::ParticleModel &model, Cell &sys, int statweight, int ind, rng_type &rng,
 		PartPtrVector &overflow, double fs);
 
-<<<<<<< HEAD
 	//! adjust the primary after surface growth in PAH_KMC model.
-	void PAHPrimary::Adjust(const double old_vol);
-=======
-	void Adjust(const double old_vol); //hdy, for surface growth in PAH_KMC model
->>>>>>> 45ae2a4c
+	void Adjust(const double old_vol);
 
     //! adds a PAH to a particle
     void AddPAH(double time, const Sweep::ParticleModel &model);
@@ -290,12 +286,8 @@
 	//! used if primary coordinates are tracked
 	double SinteringLevel();
 
-<<<<<<< HEAD
 	//! Returns the cap volume of two connected primary particles
-	double PAHPrimary::CalcChildrenSumCap();
-=======
-	double CalcChildrenSumCap(); //hdy
->>>>>>> 45ae2a4c
+	double CalcChildrenSumCap();
 
 
 protected:
