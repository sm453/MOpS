--- conflicted
+++ resolved
@@ -172,19 +172,10 @@
                    exp((m_E*(1-(m_dpmin/dp)))/sys.GasPhase().Temperature());
             break;
         case GBD:
-<<<<<<< HEAD
-        default:{
-            //double T = sys.GetBulkParticleTemperature(); // aab64 use particle temperature (if available)
-            double T = sys.GasPhase().Temperature();
-            return m_A * dp * dp * dp * dp * T *
-                   exp((m_E*(1-(m_dpmin/dp)))/T);
-            break;}
-=======
         default:
             return m_A * dp * dp * dp * dp * sys.GasPhase().Temperature() *
                    exp((m_E*(1-pow(m_dpmin/dp,m_alpha)))/sys.GasPhase().Temperature());
             break;
->>>>>>> 30821637
         case SSD:
             return m_A * dp * dp * dp * sys.GasPhase().Temperature() *
                    exp((m_E*(1-(m_dpmin/dp)))/sys.GasPhase().Temperature());
