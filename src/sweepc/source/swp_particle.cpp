--- conflicted
+++ resolved
@@ -46,12 +46,6 @@
 
 #include "swp_particle_model.h"
 #include "swp_particle_image.h"
-<<<<<<< HEAD
-#include "swp_silica_primary.h"
-#include "swp_model_factory.h"
-
-=======
->>>>>>> ab6c0116
 #include "string_functions.h"
 
 #include <cmath>
@@ -616,12 +610,13 @@
  *@param[in]        dt      Length of sintering time
  *@param[in]        sys     Cell containing the particle and providing details of the environment
  *@param[in]        model   Sintering model to define sintering rate
+ *@param[in,out]    rng     Random number generator object
  *@param[in]        wt      Statistical weight of particle
- *@param[in,out]    rng     Random number generator object
  */
 void Particle::Sinter(real dt, Cell &sys,
                       const Processes::SinteringModel &model,
-                      real wt, rng_type &rng)
+                      rng_type &rng,
+                      real wt)
 {
     m_primary->Sinter(dt, sys, model, rng, wt);
 }
