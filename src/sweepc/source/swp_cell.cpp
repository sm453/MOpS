--- conflicted
+++ resolved
@@ -369,7 +369,6 @@
 {
     if (in.good()) {
 
-<<<<<<< HEAD
         // Find out what kind of mixture to read, see Serialize() method for possible values
         int mixID;
         in.read(reinterpret_cast<char *>(&mixID), sizeof(mixID));
@@ -393,18 +392,6 @@
                 throw std::logic_error("Unrecognised gas-phase mixture type in Sweep::Cell::Deserialize");
                 break;
         }
-=======
-        double val = 0.0;
-
-        switch (version) {
-            case 0:
-                // Read the base class.
-                m_gas.Implementation()->Deserialize(in);
-
-                // Read the sample volume.
-                in.read(reinterpret_cast<char*>(&val), sizeof(val));
-                m_smpvol = (double)val;
->>>>>>> 148df876
 
         // Read the sample volume.
         in.read(reinterpret_cast<char*>(&m_smpvol), sizeof(m_smpvol));
